// Code generated by ObjectBox; DO NOT EDIT.

package perf

import (
	"github.com/google/flatbuffers/go"
	"github.com/objectbox/objectbox-go/objectbox"
	"github.com/objectbox/objectbox-go/objectbox/fbutils"
)

type entity_EntityInfo struct {
	Id  objectbox.TypeId
	Uid uint64
}

var EntityBinding = entity_EntityInfo{
	Id:  1,
	Uid: 1737161401460991620,
}

// Entity_ contains type-based Property helpers to facilitate some common operations such as Queries.
var Entity_ = struct {
	Id      *objectbox.PropertyUint64
	Int32   *objectbox.PropertyInt32
	Int64   *objectbox.PropertyInt64
	String  *objectbox.PropertyString
	Float64 *objectbox.PropertyFloat64
}{
	Id: &objectbox.PropertyUint64{
		BaseProperty: &objectbox.BaseProperty{
			Id: 1,
			Entity: &objectbox.Entity{
				Id: 1,
			},
		},
	},
	Int32: &objectbox.PropertyInt32{
		BaseProperty: &objectbox.BaseProperty{
			Id: 2,
			Entity: &objectbox.Entity{
				Id: 1,
			},
		},
	},
	Int64: &objectbox.PropertyInt64{
		BaseProperty: &objectbox.BaseProperty{
			Id: 3,
			Entity: &objectbox.Entity{
				Id: 1,
			},
		},
	},
	String: &objectbox.PropertyString{
		BaseProperty: &objectbox.BaseProperty{
			Id: 4,
			Entity: &objectbox.Entity{
				Id: 1,
			},
		},
	},
	Float64: &objectbox.PropertyFloat64{
		BaseProperty: &objectbox.BaseProperty{
			Id: 5,
			Entity: &objectbox.Entity{
				Id: 1,
			},
		},
	},
}

// GeneratorVersion is called by ObjectBox to verify the compatibility of the generator used to generate this code
func (entity_EntityInfo) GeneratorVersion() int {
	return 1
}

// AddToModel is called by ObjectBox during model build
func (entity_EntityInfo) AddToModel(model *objectbox.Model) {
	model.Entity("Entity", 1, 1737161401460991620)
	model.Property("Id", objectbox.PropertyType_Long, 1, 7373286741377356014)
	model.PropertyFlags(objectbox.PropertyFlags_ID)
	model.Property("Int32", objectbox.PropertyType_Int, 2, 4837914178321008766)
	model.Property("Int64", objectbox.PropertyType_Long, 3, 3841825182616422591)
	model.Property("String", objectbox.PropertyType_String, 4, 6473251296493454829)
	model.Property("Float64", objectbox.PropertyType_Double, 5, 8933082277725371577)
	model.EntityLastPropertyId(5, 8933082277725371577)
}

// GetId is called by ObjectBox during Put operations to check for existing ID on an object
func (entity_EntityInfo) GetId(object interface{}) (uint64, error) {
	return object.(*Entity).Id, nil
}

<<<<<<< HEAD
// SetId is called by the ObjectBox during Put to update an ID on an object that has just been inserted
func (entity_EntityInfo) SetId(object interface{}, id uint64) {
=======
// SetId is called by ObjectBox during Put to update an ID on an object that has just been inserted
func (entity_EntityInfo) SetId(object interface{}, id uint64) error {
>>>>>>> 3cb75a1b
	object.(*Entity).Id = id
}

// PutRelated is called by the ObjectBox to put related entities before the object itself is flattened and put
func (entity_EntityInfo) PutRelated(txn *objectbox.Transaction, object interface{}, id uint64) error {
	return nil
}

// Flatten is called by ObjectBox to transform an object to a FlatBuffer
func (entity_EntityInfo) Flatten(object interface{}, fbb *flatbuffers.Builder, id uint64) {
	obj := object.(*Entity)
	var offsetString = fbutils.CreateStringOffset(fbb, obj.String)

	// build the FlatBuffers object
	fbb.StartObject(5)
	fbutils.SetUint64Slot(fbb, 0, id)
	fbutils.SetInt32Slot(fbb, 1, obj.Int32)
	fbutils.SetInt64Slot(fbb, 2, obj.Int64)
	fbutils.SetUOffsetTSlot(fbb, 3, offsetString)
	fbutils.SetFloat64Slot(fbb, 4, obj.Float64)
}

<<<<<<< HEAD
// Load is called by the ObjectBox to load an object from a FlatBuffer
func (entity_EntityInfo) Load(txn *objectbox.Transaction, bytes []byte) interface{} {
	var table = &flatbuffers.Table{
=======
// ToObject is called by ObjectBox to load an object from a FlatBuffer
func (entity_EntityInfo) ToObject(bytes []byte) interface{} {
	table := &flatbuffers.Table{
>>>>>>> 3cb75a1b
		Bytes: bytes,
		Pos:   flatbuffers.GetUOffsetT(bytes),
	}
	var id = table.GetUint64Slot(4, 0)

	return &Entity{
		Id:      id,
		Int32:   table.GetInt32Slot(6, 0),
		Int64:   table.GetInt64Slot(8, 0),
		String:  fbutils.GetStringSlot(table, 10),
		Float64: table.GetFloat64Slot(12, 0),
	}
}

// MakeSlice is called by ObjectBox to construct a new slice to hold the read objects
func (entity_EntityInfo) MakeSlice(capacity int) interface{} {
	return make([]*Entity, 0, capacity)
}

// AppendToSlice is called by ObjectBox to fill the slice of the read objects
func (entity_EntityInfo) AppendToSlice(slice interface{}, object interface{}) interface{} {
	return append(slice.([]*Entity), object.(*Entity))
}

// Box provides CRUD access to Entity objects
type EntityBox struct {
	*objectbox.Box
}

// BoxForEntity opens a box of Entity objects
func BoxForEntity(ob *objectbox.ObjectBox) *EntityBox {
	return &EntityBox{
		Box: ob.InternalBox(1),
	}
}

// Put synchronously inserts/updates a single object.
// In case the Id is not specified, it would be assigned automatically (auto-increment).
// When inserting, the Entity.Id property on the passed object will be assigned the new ID as well.
func (box *EntityBox) Put(object *Entity) (uint64, error) {
	return box.Box.Put(object)
}

// PutAsync asynchronously inserts/updates a single object.
// When inserting, the Entity.Id property on the passed object will be assigned the new ID as well.
//
// It's executed on a separate internal thread for better performance.
//
// There are two main use cases:
//
// 1) "Put & Forget:" you gain faster puts as you don't have to wait for the transaction to finish.
//
// 2) Many small transactions: if your write load is typically a lot of individual puts that happen in parallel,
// this will merge small transactions into bigger ones. This results in a significant gain in overall throughput.
//
//
// In situations with (extremely) high async load, this method may be throttled (~1ms) or delayed (<1s).
// In the unlikely event that the object could not be enqueued after delaying, an error will be returned.
//
// Note that this method does not give you hard durability guarantees like the synchronous Put provides.
// There is a small time window (typically 3 ms) in which the data may not have been committed durably yet.
func (box *EntityBox) PutAsync(object *Entity) (uint64, error) {
	return box.Box.PutAsync(object)
}

// PutAll inserts multiple objects in single transaction.
// In case Ids are not set on the objects, they would be assigned automatically (auto-increment).
//
// Returns: IDs of the put objects (in the same order).
// When inserting, the Entity.Id property on the objects in the slice will be assigned the new IDs as well.
//
// Note: In case an error occurs during the transaction, some of the objects may already have the Entity.Id assigned
// even though the transaction has been rolled back and the objects are not stored under those IDs.
//
// Note: The slice may be empty or even nil; in both cases, an empty IDs slice and no error is returned.
func (box *EntityBox) PutAll(objects []*Entity) ([]uint64, error) {
	return box.Box.PutAll(objects)
}

// Get reads a single object.
//
// Returns nil (and no error) in case the object with the given ID doesn't exist.
func (box *EntityBox) Get(id uint64) (*Entity, error) {
	object, err := box.Box.Get(id)
	if err != nil {
		return nil, err
	} else if object == nil {
		return nil, nil
	}
	return object.(*Entity), nil
}

// Get reads all stored objects
func (box *EntityBox) GetAll() ([]*Entity, error) {
	objects, err := box.Box.GetAll()
	if err != nil {
		return nil, err
	}
	return objects.([]*Entity), nil
}

// Remove deletes a single object
func (box *EntityBox) Remove(object *Entity) (err error) {
	return box.Box.Remove(object.Id)
}

// Creates a query with the given conditions. Use the fields of the Entity_ struct to create conditions.
// Keep the *EntityQuery if you intend to execute the query multiple times.
// Note: this function panics if you try to create illegal queries; e.g. use properties of an alien type.
// This is typically a programming error. Use QueryOrError instead if you want the explicit error check.
func (box *EntityBox) Query(conditions ...objectbox.Condition) *EntityQuery {
	return &EntityQuery{
		box.Box.Query(conditions...),
	}
}

// Creates a query with the given conditions. Use the fields of the Entity_ struct to create conditions.
// Keep the *EntityQuery if you intend to execute the query multiple times.
func (box *EntityBox) QueryOrError(conditions ...objectbox.Condition) (*EntityQuery, error) {
	if query, err := box.Box.QueryOrError(conditions...); err != nil {
		return nil, err
	} else {
		return &EntityQuery{query}, nil
	}
}

// Query provides a way to search stored objects
//
// For example, you can find all Entity which Id is either 42 or 47:
// 		box.Query(Entity_.Id.In(42, 47)).Find()
type EntityQuery struct {
	*objectbox.Query
}

// Find returns all objects matching the query
func (query *EntityQuery) Find() ([]*Entity, error) {
	objects, err := query.Query.Find()
	if err != nil {
		return nil, err
	}
	return objects.([]*Entity), nil
}

// Offset defines the index of the first object to process (how many objects to skip)
func (query *EntityQuery) Offset(offset uint64) *EntityQuery {
	query.Query.Offset(offset)
	return query
}

// Limit sets the number of elements to process by the query
func (query *EntityQuery) Limit(limit uint64) *EntityQuery {
	query.Query.Limit(limit)
	return query
}<|MERGE_RESOLUTION|>--- conflicted
+++ resolved
@@ -90,18 +90,9 @@
 	return object.(*Entity).Id, nil
 }
 
-<<<<<<< HEAD
-// SetId is called by the ObjectBox during Put to update an ID on an object that has just been inserted
-func (entity_EntityInfo) SetId(object interface{}, id uint64) {
-=======
 // SetId is called by ObjectBox during Put to update an ID on an object that has just been inserted
 func (entity_EntityInfo) SetId(object interface{}, id uint64) error {
->>>>>>> 3cb75a1b
 	object.(*Entity).Id = id
-}
-
-// PutRelated is called by the ObjectBox to put related entities before the object itself is flattened and put
-func (entity_EntityInfo) PutRelated(txn *objectbox.Transaction, object interface{}, id uint64) error {
 	return nil
 }
 
@@ -119,22 +110,15 @@
 	fbutils.SetFloat64Slot(fbb, 4, obj.Float64)
 }
 
-<<<<<<< HEAD
-// Load is called by the ObjectBox to load an object from a FlatBuffer
-func (entity_EntityInfo) Load(txn *objectbox.Transaction, bytes []byte) interface{} {
-	var table = &flatbuffers.Table{
-=======
 // ToObject is called by ObjectBox to load an object from a FlatBuffer
 func (entity_EntityInfo) ToObject(bytes []byte) interface{} {
 	table := &flatbuffers.Table{
->>>>>>> 3cb75a1b
 		Bytes: bytes,
 		Pos:   flatbuffers.GetUOffsetT(bytes),
 	}
-	var id = table.GetUint64Slot(4, 0)
 
 	return &Entity{
-		Id:      id,
+		Id:      table.GetUint64Slot(4, 0),
 		Int32:   table.GetInt32Slot(6, 0),
 		Int64:   table.GetInt64Slot(8, 0),
 		String:  fbutils.GetStringSlot(table, 10),
