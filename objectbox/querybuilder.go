--- conflicted
+++ resolved
@@ -255,9 +255,6 @@
 	return ConditionId(cid)
 }
 
-<<<<<<< HEAD
-// Any is called internally
-=======
 // Alias sets an alias for the last created condition
 func (qb *QueryBuilder) Alias(alias string) error {
 	if qb.Err == nil {
@@ -271,7 +268,7 @@
 	return qb.Err
 }
 
->>>>>>> 4cd5f649
+// Any is called internally
 func (qb *QueryBuilder) Any(ids []ConditionId) (ConditionId, error) {
 	var cid ConditionId
 
