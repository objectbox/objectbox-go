/*
 * Copyright 2019 ObjectBox Ltd. All rights reserved.
 *
 * Licensed under the Apache License, Version 2.0 (the "License");
 * you may not use this file except in compliance with the License.
 * You may obtain a copy of the License at
 *
 *     http://www.apache.org/licenses/LICENSE-2.0
 *
 * Unless required by applicable law or agreed to in writing, software
 * distributed under the License is distributed on an "AS IS" BASIS,
 * WITHOUT WARRANTIES OR CONDITIONS OF ANY KIND, either express or implied.
 * See the License for the specific language governing permissions and
 * limitations under the License.
 */

package objectbox

/*
#include <stdlib.h>
#include "objectbox.h"
*/
import "C"

import (
	"errors"
	"fmt"
	"reflect"
	"runtime"
	"unsafe"

	"github.com/google/flatbuffers/go"
)

// Box provides CRUD access to objects of a common type
type Box struct {
	ObjectBox *ObjectBox
	entity    *entity
	cBox      *C.OBX_box
	async     *AsyncBox
}

const defaultSliceCapacity = 16

func newBox(ob *ObjectBox, entityId TypeId) (*Box, error) {
	var box = &Box{
		ObjectBox: ob,
		entity:    ob.getEntityById(entityId),
	}

	if err := cCallBool(func() bool {
		box.cBox = C.obx_box(ob.store, C.obx_schema_id(entityId))
		return box.cBox != nil
	}); err != nil {
		return nil, err
	}

	// NOTE this is different than NewAsyncBox in that it doesn't require explicit closing
	box.async = &AsyncBox{
		box:    box,
		cOwned: false,
	}
	if err := cCallBool(func() bool {
		box.async.cAsync = C.obx_async(box.cBox)
		return box.async.cAsync != nil
	}); err != nil {
		return nil, err
	}

	return box, nil
}

// Async provides access to the default Async Box for asynchronous operations. See AsyncBox for more information.
func (box *Box) Async() *AsyncBox {
	return box.async
}

// Query creates a query with the given conditions. Use generated properties to create conditions.
// Keep the Query object if you intend to execute it multiple times.
// Note: this function panics if you try to create illegal queries; e.g. use properties of an alien type.
// This is typically a programming error. Use QueryOrError instead if you want the explicit error check.
func (box *Box) Query(conditions ...Condition) *Query {
	query, err := box.QueryOrError(conditions...)
	if err != nil {
		panic(fmt.Sprintf("Could not create query - please check your query conditions: %s", err))
	}
	return query
}

// QueryOrError is like Query() but with error handling; e.g. when you build conditions dynamically that may fail.
func (box *Box) QueryOrError(conditions ...Condition) (query *Query, err error) {
	builder := newQueryBuilder(box.ObjectBox, box.entity.id)

	defer func() {
		err2 := builder.Close()
		if err == nil && err2 != nil {
			err = err2
			query = nil
		}
	}()

	if err = builder.applyConditions(conditions); err != nil {
		return nil, err
	}

	query, err = builder.Build(box)

	return // NOTE result might be overwritten by the deferred "closer" function
}

func (box *Box) idForPut(idCandidate uint64) (id uint64, err error) {
	id = uint64(C.obx_box_id_for_put(box.cBox, C.obx_id(idCandidate)))

	if id == 0 { // Perf paranoia: use additional LockOSThread() only if we actually run into an error
		// for native calls/createError()
		runtime.LockOSThread()

		id = uint64(C.obx_box_id_for_put(box.cBox, C.obx_id(idCandidate)))
		if id == 0 {
			err = createError()
		}

		runtime.UnlockOSThread()
	}
	return
}

func (box *Box) idsForPut(count int) (firstId uint64, err error) {
	if count == 0 {
		return 0, nil
	}

	var cFirstId C.obx_id
	if err := cCall(func() C.obx_err {
		return C.obx_box_ids_for_put(box.cBox, C.uint64_t(count), &cFirstId)

	}); err != nil {
		return 0, err
	}

	return uint64(cFirstId), nil
}

func (box *Box) put(object interface{}, alreadyInTx bool, putMode C.OBXPutMode) (id uint64, err error) {
	idFromObject, err := box.entity.binding.GetId(object)
	if err != nil {
		return 0, err
	}

	if putMode == cPutModeUpdate {
		id = idFromObject
		if idFromObject == 0 {
			return 0, errors.New("cannot update an object with ID 0 - if it's a new object use Put or Insert instead")
		}
	} else {
		id, err = box.idForPut(idFromObject)
		if err != nil {
			return 0, err
		}
	}

	// for entities with relations, execute all Put/PutRelated inside a single transaction
	if box.entity.hasRelations && !alreadyInTx {
		err = box.ObjectBox.RunInWriteTx(func() error {
			return box.putOne(id, object, putMode)
		})
	} else {
		err = box.putOne(id, object, putMode)
	}

	if err != nil {
		return 0, err
	}

	// update the id on the object
	if idFromObject != id {
		box.entity.binding.SetId(object, id)
	}

	return id, nil
}

func (box *Box) putOne(id uint64, object interface{}, putMode C.OBXPutMode) error {
	if box.entity.hasRelations { // In that case, the caller already ensured to be inside a TX
		if err := box.entity.binding.PutRelated(box.ObjectBox, object, id); err != nil {
			return err
		}
	}

	return box.withObjectBytes(object, id, func(bytes []byte) error {
		return cCall(func() C.obx_err {
<<<<<<< HEAD
			if async {
				return C.obx_async_put(box.cAsync, C.obx_id(id), unsafe.Pointer(&bytes[0]), C.size_t(len(bytes)))
			}
			return C.obx_box_put(box.cBox, C.obx_id(id), unsafe.Pointer(&bytes[0]), C.size_t(len(bytes)),
				C.OBXPutMode(cPutModePut))
=======
			return C.obx_box_put(box.cBox, C.obx_id(id), unsafe.Pointer(&bytes[0]), C.size_t(len(bytes)), putMode)
>>>>>>> f15873b5
		})
	})
}

func (box *Box) withObjectBytes(object interface{}, id uint64, fn func([]byte) error) error {
	var fbb = fbbPool.Get().(*flatbuffers.Builder)

	err := box.entity.binding.Flatten(object, fbb, id)

	if err == nil {
		fbb.Finish(fbb.EndObject())
		err = fn(fbb.FinishedBytes())
	}

	// put the fbb back to the pool for the others to use if it's reasonably small; don't use defer, it's slower
	if cap(fbb.Bytes) < 1024*1024 {
		fbb.Reset()
		fbbPool.Put(fbb)
	}

	return err
}

// PutAsync asynchronously inserts/updates a single object.
<<<<<<< HEAD
// Temporary API note: it is likely that this function will move (e.g. into new "Async" struct).
// When inserting, the ID property on the passed object will be assigned the new ID as well.
//
// It's executed on a separate internal thread for better performance.
//
// There are two main use cases:
//
// 1) "Put & Forget:" you gain faster puts as you don't have to wait for the transaction to finish.
//
// 2) Many small transactions: if your write load is typically a lot of individual puts that happen in parallel,
// this will merge small transactions into bigger ones. This results in a significant gain in overall throughput.
//
//
// In situations with (extremely) high async load, this method may be throttled (~1ms) or delayed up to 1 second.
// In the unlikely event that the object could still not be enqueued (full queue), an error will be returned.
//
// Note that this method does not give you hard durability guarantees like the synchronous Put provides.
// There is a small time window in which the data may not have been committed durably yet.
=======
// Deprecated: use box.Async().Put() instead
>>>>>>> f15873b5
func (box *Box) PutAsync(object interface{}) (id uint64, err error) {
	return box.async.Put(object)
}

// Put synchronously inserts/updates a single object.
// In case the ID is not specified, it would be assigned automatically (auto-increment).
// When inserting, the ID property on the passed object will be assigned the new ID as well.
func (box *Box) Put(object interface{}) (id uint64, err error) {
	return box.put(object, false, cPutModePut)
}

// Insert synchronously inserts a single object.
// As opposed to Put, Insert will fail if an object with the same ID already exists.
// In case the ID is not specified, it would be assigned automatically (auto-increment).
// When inserting, the ID property on the passed object will be assigned the new ID as well.
func (box *Box) Insert(object interface{}) (id uint64, err error) {
	return box.put(object, false, cPutModeInsert)
}

// Update synchronously updates a single object.
// As opposed to Put, Update will fail if an object with the same ID is not found in the database.
func (box *Box) Update(object interface{}) error {
	_, err := box.put(object, false, cPutModeUpdate)
	return err
}

// PutMany inserts multiple objects in a single transaction.
// The given argument must be a slice of the object type this Box represents (pointers to objects).
// In case IDs are not set on the objects, they would be assigned automatically (auto-increment).
//
// Returns: IDs of the put objects (in the same order).
//
// Note: In case an error occurs during the transaction, some of the objects may already have the ID assigned
// even though the transaction has been rolled back and the objects are not stored under those IDs.
//
// Note: The slice may be empty or even nil; in both cases, an empty IDs slice and no error is returned.
func (box *Box) PutMany(objects interface{}) (ids []uint64, err error) {
	var slice = reflect.ValueOf(objects)
	var count = slice.Len()

	// a little optimization for the edge case
	if count == 0 {
		return []uint64{}, nil
	}

	// prepare the result, filled in bellow
	ids = make([]uint64, count)

	// Execute everything in a single single transaction - for performance and consistency.
	// This is necessary even if count < chunkSize because of relations (PutRelated)
	err = box.ObjectBox.RunInWriteTx(func() error {
		if supportsBytesArray {
			// Process the data in chunks so that we don't consume too much memory.
			const chunkSize = 10000 // 10k is the limit currently enforced by obx_box_ids_for_put, maybe make configurable

			var chunks = count / chunkSize
			if count%chunkSize != 0 {
				chunks = chunks + 1
			}

			for c := 0; c < chunks; c++ {
				var start = c * chunkSize
				var end = start + chunkSize
				if end > count {
					end = count
				}

				if err := box.putManyObjects(slice, ids, start, end); err != nil {
					return err
				}
			}
		} else {
			for i := 0; i < count; i++ {
				id, err := box.put(slice.Index(i).Interface(), true, cPutModePut)
				if err != nil {
					return err
				}
				ids[i] = id
			}
		}

		return nil
	})

	if err != nil {
		ids = nil
	}

	return ids, err
}

// putManyObjects inserts a subset of objects, setting their IDs as an outArgument.
// Requires to be called inside a write transaction, i.e. from the ObjectBox.RunInWriteTx() callback.
// The caller of this method (PutMany) already sliced up the data into chunks to mitigate memory consumption.
func (box *Box) putManyObjects(objects reflect.Value, outIds []uint64, start, end int) error {
	var binding = box.entity.binding
	var count = end - start

	// indexes of new objects (zero IDs) in the `outIds` slice
	var indexesNewObjects = make([]int, 0)

	// by default we go with the most efficient way, see the override below
	var putMode = cPutModePutIdGuaranteedToBeNew

	// find out outIds of all the objects & whether they're new objects or updates
	for i := 0; i < count; i++ {
		var index = start + i
		var object = objects.Index(index).Interface()
		if id, err := binding.GetId(object); err != nil {
			return err
		} else if id > 0 {
			outIds[index] = id
			putMode = cPutModePut
		} else {
			indexesNewObjects = append(indexesNewObjects, index)
		}
	}

	// if there are any new objects, reserve IDs for them
	firstNewId, err := box.idsForPut(len(indexesNewObjects))
	if err != nil {
		return err
	}
	for i := 0; i < len(indexesNewObjects); i++ {
		outIds[indexesNewObjects[i]] = firstNewId + uint64(i)
	}

	// flatten all the objects
	var objectsBytes = make([][]byte, count)
	for i := 0; i < count; i++ {
		var key = start + i
		var object = objects.Index(key).Interface()

		// put related entities for the single object
		if box.entity.hasRelations {
			if err := binding.PutRelated(box.ObjectBox, object, outIds[key]); err != nil {
				return err
			}
		}

		// flatten each object to bytes, already with the new ID (if it's an insert)
		if err := box.withObjectBytes(object, outIds[key], func(bytes []byte) error {
			objectsBytes[i] = make([]byte, len(bytes))
			copy(objectsBytes[i], bytes)
			return nil
		}); err != nil {
			return err
		}
	}

	// create a C representation of the objects array
	bytesArray, err := goBytesArrayToC(objectsBytes)
	if err != nil {
		return err
	}
	defer bytesArray.free()

	// only IDs of objects processed in this batch
	idsArray := goUint64ArrayToCObxId(outIds[start:end])

	if err := cCall(func() C.obx_err {
		return C.obx_box_put_many(box.cBox, bytesArray.cBytesArray, idsArray, C.OBXPutMode(putMode))
	}); err != nil {
		return err
	}

	// set IDs on the new objects
	for _, index := range indexesNewObjects {
		binding.SetId(objects.Index(index).Interface(), outIds[index])
	}

	return nil
}

// Remove deletes a single object
func (box *Box) Remove(object interface{}) error {
	id, err := box.entity.binding.GetId(object)
	if err != nil {
		return err
	}

	return box.RemoveId(id)
}

// RemoveId deletes a single object
func (box *Box) RemoveId(id uint64) error {
	return cCall(func() C.obx_err {
		return C.obx_box_remove(box.cBox, C.obx_id(id))
	})
}

// RemoveIds deletes multiple objects at once.
// Returns the number of deleted object or error on failure.
// Note that this method will not fail if an object is not found (e.g. already removed).
// In case you need to strictly check whether all of the objects exist before removing them,
// you can execute multiple box.Contains() and box.Remove() inside a single write transaction.
func (box *Box) RemoveIds(ids ...uint64) (uint64, error) {
	cIds, err := goIdsArrayToC(ids)
	if err != nil {
		return 0, err
	}

	var cResult C.uint64_t
	err = cCall(func() C.obx_err {
		return C.obx_box_remove_many(box.cBox, cIds.cArray, &cResult)
	})
	return uint64(cResult), err
}

// RemoveAll removes all stored objects.
// This is much faster than removing objects one by one in a loop.
func (box *Box) RemoveAll() error {
	return cCall(func() C.obx_err {
		return C.obx_box_remove_all(box.cBox, nil)
	})
}

// Count returns a number of objects stored
func (box *Box) Count() (uint64, error) {
	return box.CountMax(0)
}

// CountMax returns a number of objects stored (up to a given maximum)
// passing limit=0 is the same as calling Count() - counts all objects without a limit
func (box *Box) CountMax(limit uint64) (uint64, error) {
	var cResult C.uint64_t
	if err := cCall(func() C.obx_err { return C.obx_box_count(box.cBox, C.uint64_t(limit), &cResult) }); err != nil {
		return 0, err
	}
	return uint64(cResult), nil
}

// IsEmpty checks whether the box contains any objects
func (box *Box) IsEmpty() (bool, error) {
	var cResult C.bool
	if err := cCall(func() C.obx_err { return C.obx_box_is_empty(box.cBox, &cResult) }); err != nil {
		return false, err
	}
	return bool(cResult), nil
}

// Get reads a single object.
//
// Returns an interface that should be cast to the appropriate type.
// Returns nil in case the object with the given ID doesn't exist.
// The cast is done automatically when using the generated BoxFor* code.
func (box *Box) Get(id uint64) (object interface{}, err error) {
	// we need a read-transaction to keep the data in dataPtr untouched (by concurrent write) until we can read it
	// as well as making sure the relations read in binding.Load represent a consistent state
	err = box.ObjectBox.RunInReadTx(func() error {
		var data *C.void
		var dataSize C.size_t
		var dataPtr = unsafe.Pointer(data)

		var rc = C.obx_box_get(box.cBox, C.obx_id(id), &dataPtr, &dataSize)
		if rc == 0 {
			var bytes []byte
			cVoidPtrToByteSlice(dataPtr, int(dataSize), &bytes)
			object, err = box.entity.binding.Load(box.ObjectBox, bytes)
			return err
		} else if rc == C.OBX_NOT_FOUND {
			object = nil
			return nil
		} else {
			object = nil
			// NOTE: no need for manual runtime.LockOSThread() because we're inside a read transaction
			return createError()
		}

	})

	return object, err
}

// GetMany reads multiple objects at once.
//
// Returns a slice of objects that should be cast to the appropriate type.
// The cast is done automatically when using the generated BoxFor* code.
// If any of the objects doesn't exist, its position in the return slice
//  is nil or an empty object (depends on the binding)
func (box *Box) GetMany(ids ...uint64) (slice interface{}, err error) {
	if cIds, err := goIdsArrayToC(ids); err != nil {
		return nil, err
	} else if supportsBytesArray {
		return box.readManyObjects(func() *C.OBX_bytes_array { return C.obx_box_get_many(box.cBox, cIds.cArray) })
	} else {
		var cFn = func(visitorArg unsafe.Pointer) C.obx_err {
			return C.obx_box_visit_many(box.cBox, cIds.cArray, dataVisitor, visitorArg)
		}
		return box.readUsingVisitor(cFn)
	}
}

// GetAll reads all stored objects.
//
// Returns a slice of objects that should be cast to the appropriate type.
// The cast is done automatically when using the generated BoxFor* code.
func (box *Box) GetAll() (slice interface{}, err error) {
	if supportsBytesArray {
		return box.readManyObjects(func() *C.OBX_bytes_array { return C.obx_box_get_all(box.cBox) })
	}

	var cFn = func(visitorArg unsafe.Pointer) C.obx_err {
		return C.obx_box_visit_all(box.cBox, dataVisitor, visitorArg)
	}
	return box.readUsingVisitor(cFn)
}

func (box *Box) readManyObjects(cFn func() *C.OBX_bytes_array) (slice interface{}, err error) {
	// we need a read-transaction to keep the data in dataPtr untouched (by concurrent write) until we can read it
	// as well as making sure the relations read in binding.Load represent a consistent state
	err = box.ObjectBox.RunInReadTx(func() error {
		bytesArray, err := cGetBytesArray(cFn)
		if err != nil {
			return err
		}

		var binding = box.entity.binding
		slice = binding.MakeSlice(len(bytesArray))
		for _, bytesData := range bytesArray {
			object, err := binding.Load(box.ObjectBox, bytesData)
			if err != nil {
				return err
			}
			slice = binding.AppendToSlice(slice, object)
		}
		return nil
	})

	if err != nil {
		slice = nil
	}

	return slice, err
}

// this is a utility function to fetch objects using an obx_data_visitor
func (box *Box) readUsingVisitor(cFn func(visitorArg unsafe.Pointer) C.obx_err) (slice interface{}, err error) {
	var binding = box.entity.binding
	var visitor uint32
	visitor, err = dataVisitorRegister(func(bytes []byte) bool {
		object, err2 := binding.Load(box.ObjectBox, bytes)
		if err2 != nil {
			err = err2
			return false
		}
		slice = binding.AppendToSlice(slice, object)
		return true
	})
	if err != nil {
		return nil, err
	}
	defer dataVisitorUnregister(visitor)

	slice = binding.MakeSlice(defaultSliceCapacity)

	// we need a read-transaction to keep the data in dataPtr untouched (by concurrent write) until we can read it
	// as well as making sure the relations read in binding.Load represent a consistent state
	// use another `error` variable as `err` may be set by the visitor callback above
	var err2 = box.ObjectBox.RunInReadTx(func() error {
		return cCall(func() C.obx_err { return cFn(unsafe.Pointer(&visitor)) })
	})

	if err2 != nil {
		return nil, err2
	} else if err != nil {
		return nil, err
	} else {
		return slice, nil
	}
}

// Contains checks whether an object with the given ID is stored.
func (box *Box) Contains(id uint64) (bool, error) {
	var cResult C.bool
	if err := cCall(func() C.obx_err { return C.obx_box_contains(box.cBox, C.obx_id(id), &cResult) }); err != nil {
		return false, err
	}
	return bool(cResult), nil
}

// ContainsIds checks whether all of the given objects are stored in DB.
func (box *Box) ContainsIds(ids ...uint64) (bool, error) {
	cIds, err := goIdsArrayToC(ids)
	if err != nil {
		return false, err
	}

	var cResult C.bool
	err = cCall(func() C.obx_err {
		return C.obx_box_contains_many(box.cBox, cIds.cArray, &cResult)
	})
	return bool(cResult), err
}

// RelationIds returns IDs of all target objects related to the given source object ID
func (box *Box) RelationIds(relation *RelationToMany, sourceId uint64) ([]uint64, error) {
	targetBox, err := box.ObjectBox.box(relation.Target.Id)
	if err != nil {
		return nil, err
	}
	return cGetIds(func() *C.OBX_id_array {
		return C.obx_box_rel_get_ids(targetBox.cBox, C.obx_schema_id(relation.Id), C.obx_id(sourceId))
	})
}

// RelationReplace replaces all targets for a given source in a standalone many-to-many relation
// It also inserts new related objects (with a 0 ID).
func (box *Box) RelationReplace(relation *RelationToMany, sourceId uint64, sourceObject interface{},
	targetObjects interface{}) error {

	// get id from the object, if inserting, it would be 0 even if the argument id is already non-zero
	// this saves us an unnecessary request to RelationIds for new objects (there can't be any relations yet)
	id, err := box.entity.binding.GetId(sourceObject)
	if err != nil {
		return err
	}

	sliceValue := reflect.ValueOf(targetObjects)

	// If the slice was nil it would be handled as an empty slice and removed all relations.
	// This would cause problems with lazy-loaded relations during update, if GetRelated wasn't called.
	// Therefore, we preemptively prevent such updates and force users to explicitly pass an empty slice instead.
	if sliceValue.IsNil() && id != 0 {
		return fmt.Errorf("given NIL instead of an empty slice of target objects for relation ID %v - "+
			"this is forbidden for updates due to potential code logic problems you may encounter when using "+
			"lazy-loaded relations; pass an empty slice if you really want to remove all related entities", relation.Id)
	}

	count := sliceValue.Len()

	// make a map of related target entity IDs, marking those that were originally related but should be removed
	var idsToRemove = make(map[uint64]bool)

	return box.ObjectBox.RunInWriteTx(func() error {
		if id != 0 {
			oldRelIds, err := box.RelationIds(relation, sourceId)
			if err != nil {
				return err
			}
			for _, rId := range oldRelIds {
				idsToRemove[rId] = true
			}
		}

		if count > 0 {
			var targetBox = box.ObjectBox.InternalBox(relation.Target.Id)

			// walk over the current related objects, mark those that still exist, add the new ones
			for i := 0; i < count; i++ {
				var reflObj = sliceValue.Index(i)
				var rel interface{}
				if reflObj.Kind() == reflect.Ptr {
					rel = reflObj.Interface()
				} else {
					rel = reflObj.Addr().Interface()
				}

				rId, err := targetBox.entity.binding.GetId(rel)
				if err != nil {
					return err
				} else if rId == 0 {
					if rId, err = targetBox.Put(rel); err != nil {
						return err
					}
				}

				if idsToRemove[rId] {
					// old relation that still exists, keep it
					delete(idsToRemove, rId)
				} else {
					// new relation, add it
					if err := box.RelationPut(relation, sourceId, rId); err != nil {
						return err
					}
				}
			}
		}

		// remove those that were not found in the rSlice but were originally related to this entity
		for rId := range idsToRemove {
			if err := box.RelationRemove(relation, sourceId, rId); err != nil {
				return err
			}
		}

		return nil
	})
}

// RelationPut creates a relation between the given source & target objects
func (box *Box) RelationPut(relation *RelationToMany, sourceId, targetId uint64) error {
	return cCall(func() C.obx_err {
		return C.obx_box_rel_put(box.cBox, C.obx_schema_id(relation.Id), C.obx_id(sourceId), C.obx_id(targetId))
	})
}

// RelationRemove removes a relation between the given source & target objects
func (box *Box) RelationRemove(relation *RelationToMany, sourceId, targetId uint64) error {
	return cCall(func() C.obx_err {
		return C.obx_box_rel_remove(box.cBox, C.obx_schema_id(relation.Id), C.obx_id(sourceId), C.obx_id(targetId))
	})
}<|MERGE_RESOLUTION|>--- conflicted
+++ resolved
@@ -130,15 +130,15 @@
 		return 0, nil
 	}
 
-	var cFirstId C.obx_id
+	var cFirstID C.obx_id
 	if err := cCall(func() C.obx_err {
-		return C.obx_box_ids_for_put(box.cBox, C.uint64_t(count), &cFirstId)
+		return C.obx_box_ids_for_put(box.cBox, C.uint64_t(count), &cFirstID)
 
 	}); err != nil {
 		return 0, err
 	}
 
-	return uint64(cFirstId), nil
+	return uint64(cFirstID), nil
 }
 
 func (box *Box) put(object interface{}, alreadyInTx bool, putMode C.OBXPutMode) (id uint64, err error) {
@@ -189,15 +189,7 @@
 
 	return box.withObjectBytes(object, id, func(bytes []byte) error {
 		return cCall(func() C.obx_err {
-<<<<<<< HEAD
-			if async {
-				return C.obx_async_put(box.cAsync, C.obx_id(id), unsafe.Pointer(&bytes[0]), C.size_t(len(bytes)))
-			}
-			return C.obx_box_put(box.cBox, C.obx_id(id), unsafe.Pointer(&bytes[0]), C.size_t(len(bytes)),
-				C.OBXPutMode(cPutModePut))
-=======
 			return C.obx_box_put(box.cBox, C.obx_id(id), unsafe.Pointer(&bytes[0]), C.size_t(len(bytes)), putMode)
->>>>>>> f15873b5
 		})
 	})
 }
@@ -222,28 +214,7 @@
 }
 
 // PutAsync asynchronously inserts/updates a single object.
-<<<<<<< HEAD
-// Temporary API note: it is likely that this function will move (e.g. into new "Async" struct).
-// When inserting, the ID property on the passed object will be assigned the new ID as well.
-//
-// It's executed on a separate internal thread for better performance.
-//
-// There are two main use cases:
-//
-// 1) "Put & Forget:" you gain faster puts as you don't have to wait for the transaction to finish.
-//
-// 2) Many small transactions: if your write load is typically a lot of individual puts that happen in parallel,
-// this will merge small transactions into bigger ones. This results in a significant gain in overall throughput.
-//
-//
-// In situations with (extremely) high async load, this method may be throttled (~1ms) or delayed up to 1 second.
-// In the unlikely event that the object could still not be enqueued (full queue), an error will be returned.
-//
-// Note that this method does not give you hard durability guarantees like the synchronous Put provides.
-// There is a small time window in which the data may not have been committed durably yet.
-=======
 // Deprecated: use box.Async().Put() instead
->>>>>>> f15873b5
 func (box *Box) PutAsync(object interface{}) (id uint64, err error) {
 	return box.async.Put(object)
 }
