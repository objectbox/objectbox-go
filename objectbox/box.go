--- conflicted
+++ resolved
@@ -103,13 +103,8 @@
 	}
 }
 
-<<<<<<< HEAD
 func (box *Box) put(object interface{}, async bool, timeoutMs uint) (id uint64, err error) {
 
-=======
-// PutAsyncWithTimeout is same as PutAsync but with a custom enqueue timeout
-func (box *Box) PutAsyncWithTimeout(object interface{}, timeoutMs uint) (id uint64, err error) {
->>>>>>> 2688bf59
 	idFromObject, err := box.entity.binding.GetId(object)
 	if err != nil {
 		return 0, err
@@ -200,7 +195,7 @@
 	return box.put(object, true, box.objectBox.options.putAsyncTimeout)
 }
 
-// Same as PutAsync but with a custom enqueue timeout
+// PutAsyncWithTimeout is same as PutAsync but with a custom enqueue timeout
 func (box *Box) PutAsyncWithTimeout(object interface{}, timeoutMs uint) (id uint64, err error) {
 	return box.put(object, true, timeoutMs)
 }
@@ -371,7 +366,6 @@
 	}
 }
 
-<<<<<<< HEAD
 // GetMany reads multiple objects at once.
 //
 // Returns a slice of objects that should be cast to the appropriate type.
@@ -400,12 +394,6 @@
 //
 // Returns a slice of objects that should be cast to the appropriate type.
 // The cast is done automatically when using the generated BoxFor* code.
-=======
-// GetAll reads all stored objects.
-//
-// Returns a slice of objects that should be cast to the appropriate type.
-// The cast is done automatically when using the generated BoxFor* code.
->>>>>>> 2688bf59
 func (box *Box) GetAll() (slice interface{}, err error) {
 	if supportsBytesArray {
 		data, err := cGetBytesArray(func() *C.OBX_bytes_array { return C.obx_box_get_all(box.box) })
